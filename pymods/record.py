import collections

from lxml import etree

from pymods.constants import NAMESPACES, DATE_FIELDS
<<<<<<< HEAD

Abstract = collections.namedtuple('Abstract', 'text type displayLabel')
Collection = collections.namedtuple('Collection', 'location title url')
Genre = collections.namedtuple('Genre', 'term authority authorityURI valueURI')
Language = collections.namedtuple('Language', 'language type')
Name = collections.namedtuple('Name', 'name_parts roles type')
NamePart = collections.namedtuple('NamePart', 'name type')
Role = collections.namedtuple('Role', 'role type')
Note = collections.namedtuple('Note', 'text type dispayLabel')
PublicationPlace = collections.namedtuple('PublicationPlace', 'place type')
mods = NAMESPACES['mods']
=======
>>>>>>> 508e895b

Abstract = collections.namedtuple('Abstract', 'text type displayLabel')
Collection = collections.namedtuple('Collection', 'location title url')
Genre = collections.namedtuple('Genre', 'term authority authorityURI valueURI')
Language = collections.namedtuple('Language', 'language type')
Name = collections.namedtuple('Name', 'name_parts roles type')
NamePart = collections.namedtuple('NamePart', 'name type')
Role = collections.namedtuple('Role', 'role type')
Note = collections.namedtuple('Note', 'text type dispayLabel')
PublicationPlace = collections.namedtuple('PublicationPlace', 'place type')
mods = NAMESPACES['mods']


class Record(etree.ElementBase):
    def _init(self):
        """
        Just hold on to the individual record up here, you don't need to pass
        it in to every method.

        :param mods_xml: XML representation of a MODS item
        """
<<<<<<< HEAD
        super(Record, self)._init()
        #self.mods_xml = parse_xml(mods_xml)

    # @property
    # def tag(self):
    #     return super().tag

=======
        return super(Record, self)._init()
        # return super()._init()
        # self = parse_xml(mods_xml)

>>>>>>> 508e895b
    @property
    def abstract(self):
        """
        Pull information from mods:abstract element(s).

        List comprehensions allows building up a list by doing something
        with an iterator. In this case, the code as it would look in a
        C-style for loop would be:
        --
        accumulator = []
<<<<<<< HEAD
        for abstract in self.mods_xml.iterfind('./{0}abstract'.format(mods)):
=======
        for abstract in self.iterfind('./{0}abstract'.format(mods)):
>>>>>>> 508e895b
            accumulator.append(Abstract(getattr(abstract, 'text', ''),
                                        abstract.attrib.get('type'),
                                        abstract.attrib.get('displayLabel'))
        return accumulator

        --
        Comprehension says more directly that 1) I'm just building up a list
        2) I'm just returning that list (what you want, a list with these
        elements, rather than how you want it built, by accumulating elements
        in such and such a way). It also keeps away from maintaining the state
        with an accumulator variable. Any time you find yourself doing
        something like above, consider a list comprehension.

        @property decorator means it will be called as .abstract rather than
        .abstract(); to me, this reads as 'this record has a thing called abstract'
        whereas .abstract() reads as 'this record does a thing called abstract'

        Also, Python has the concept of 'truthy', which means that in a
        boolean context, 0, the empty string, the empty list, the empty dict, etc.
        evaluate to false. So rather than returning None, we can just return the
        empty list which simplifies things by having only 1 return type. (Rule
        of thumb: if you say "Or" in describing what your function does or
        returns, think if "Or" is necessary. Try to keep methods, functions, etc.
        to doing or returning 1 type of thing, even though this isn't required
        by the language).

        So we can just iterate over what we find in iterfind, if nothing is there
        we end up with just an empty list. You don't really need to test if
        an iterator is going to have anything before iterating over it, if it's
        empty you just move on (this is not true in every language).
<<<<<<< HEAD

        :return: list of Abstract elements with text, type, and displayLabel
            attributes
        """
        return [Abstract(getattr(abstract, 'text', ''),
                         abstract.attrib.get('type'),
                         abstract.attrib.get('displayLabel'))
                for abstract in self.mods_xml.iterfind(
                './{0}abstract'.format(mods))]

    @property
    def classification(self):
        """
        Pull information from mods:classification element(s)

        :return: list of text from classification element(s)
        """
        return [classification.text for classification in
                self.mods_xml.iterfind(
                    './{0}classification'.format(mods))]

    @property
    def collection(self):
        """
        Retrieve data related to the item in a collection.

        I don't know MODS or your use case very well, so I assumed based on
        prior code that collection is 1) non-repeated, so return the collection
        rather than a list of collections, and 2) the elements are non-repeating,
        so return the first element of their lists. Alter as needed when these
        assumptions are false.

        :return: A Collection element with location, title, and url attributes
        """
        related_item = self.mods_xml.findall(
            './{0}relatedItem[@type="host"]'.format(mods))[0]
        return Collection(self.physical_location(related_item)[0],
                          self._title_constructor(related_item)[0],
                          self._url(related_item)[0])

    def _title_constructor(self, el):
        """
        Just for reference, if a method is internal, i.e. only used to make
        other methods in your class easier and not for the outside world to
        bugger with, Python coders tend to prefix those with an underscore
        to let other coders know this is a helper. Python doesn't have a
        concept of private like a lot of languages do, so this convention is
        just a gentle reminder to others reading the code. Some of your methods
        have a single underscore before and after, which is fine as far as the
        language is concerned, but will be confusing to other coders. It also
        treads dangerously close to dunder methods like __init__, which could
        be a problem.

=======

        :return: list of Abstract elements with text, type, and displayLabel
            attributes
        """
        return [Abstract(getattr(abstract, 'text', ''),
                         abstract.attrib.get('type'),
                         abstract.attrib.get('displayLabel'))
                for abstract in self.iterfind(
                    './{0}abstract'.format(mods))]

    @property
    def classification(self):
        """
        Pull information from mods:classification element(s)

        :return: list of text from classification element(s)
        """
        return [classification.text for classification in
                self.iterfind(
                        './{0}classification'.format(mods))]

    @property
    def collection(self):
        """
        Retrieve data related to the item in a collection.

        I don't know MODS or your use case very well, so I assumed based on
        prior code that collection is 1) non-repeated, so return the collection
        rather than a list of collections, and 2) the elements are non-repeating,
        so return the first element of their lists. Alter as needed when these
        assumptions are false.

        :return: A Collection element with location, title, and url attributes
        """
        related_item = self.findall(
                './{0}relatedItem[@type="host"]'.format(mods))[0]
        return Collection(self.physical_location(related_item)[0],
                          self._title_constructor(related_item)[0],
                          self._url(related_item)[0])

    def _title_constructor(self, el):
        """
        Just for reference, if a method is internal, i.e. only used to make
        other methods in your class easier and not for the outside world to
        bugger with, Python coders tend to prefix those with an underscore
        to let other coders know this is a helper. Python doesn't have a
        concept of private like a lot of languages do, so this convention is
        just a gentle reminder to others reading the code. Some of your methods
        have a single underscore before and after, which is fine as far as the
        language is concerned, but will be confusing to other coders. It also
        treads dangerously close to dunder methods like __init__, which could
        be a problem.

>>>>>>> 508e895b
        :param el: The element containing title information
        :return: A list of correctly formatted titles
        """
        return [self._format_titles(
<<<<<<< HEAD
            self._get_text(title.find('./{0}nonSort'.format(mods))),
            self._get_text(title.find('./{0}title'.format(mods))),
            self._get_text(title.find('./{0}subTitle'.format(mods))))
            for title in el.iterfind('./{0}titleInfo'.format(mods))]
=======
                self._get_text(title.find('./{0}nonSort'.format(mods))),
                self._get_text(title.find('./{0}title'.format(mods))),
                self._get_text(title.find('./{0}subTitle'.format(mods))))
                for title in el.iterfind('./{0}titleInfo'.format(mods))]
>>>>>>> 508e895b

    def _format_titles(self, non_sort, title, subtitle):
        """Construct valid title regardless if any constituent part missing."""
        return '{non_sort}{title}{subtitle}'.format(
<<<<<<< HEAD
            non_sort=non_sort + ' ' if non_sort else '',
            title=title if title else '',
            subtitle=': ' + subtitle if subtitle else ''
=======
                non_sort=non_sort + ' ' if non_sort else '',
                title=title if title else '',
                subtitle=': ' + subtitle if subtitle else ''
>>>>>>> 508e895b
        )

    def _get_text(self, el):
        """Wrapping common use of getattr for safe attribute access."""
        return getattr(el, 'text', None)

    def physical_location(self, el):
        return [loc.text for loc in el.iterfind(
<<<<<<< HEAD
            './{0}location/{0}physicalLocation'.format(mods))]
=======
                './{0}location/{0}physicalLocation'.format(mods))]
>>>>>>> 508e895b

    def _url(self, el):
        return [url.text for url in el.iterfind('./{0}location/{0}url'.format(mods))]

    def date_constructor(self):
        """
        Build a date string from information in originInfo

        This is another area where I am not familiar with your use case or
        MODS, so I have left the functionality as it was and just factored out
        a couple of layers. Questions about functionality:

        If a MODS record has the 'end' point before the 'start' point for any
        reason (or no reason), your string will output 'end - start'. You can
        collect a start and possibly end to avoid this. MODS or your use may
        outlaw this, but we all know data in the wild is weird.

        What if there are repeated or multiple bits of date information, i.e.
        a copyright date different from a dateIssued. This will only return the
        last of these rather than all (or, if it starts with a copyright, then
        something with a start and end, it will append them all, i.e.
        copyright - start - end, or if every element has a 'start', it will just
        continually appending dates onto each other). Depending, might consider
        making this a list of date elements with attributes, and do the string formatting
        separately for any given date, i.e. have a Date type that has a start
        and end attribute and format any given string based on whether or not
        it has an end. Can also store if it's an issued date, copyright date,
        etc.

        Also, you don't need the ignore list in this case. Those will be ignored
        by virtue of not being in the acceptable list. In most cases, if all
        you do is 'pass' on something, it may not be necessary.

        :return: A date containing string or None.
        """
        date = None
<<<<<<< HEAD
        for child in self._get_dates(self.mods_xml):
=======
        for child in self._get_dates(self):
>>>>>>> 508e895b
            # date range
            if 'point' in child.attrib.keys():
                if child.attrib['point'] == 'start':
                    if date is None:
                        date = child.text
                    else:
                        date = child.text + ' - ' + date
                elif child.attrib['point'] == 'end':
                    if date is None:
                        date = child.text
                    else:
                        date = date + ' - ' + child.text
            # single date
            else:
                date = child.text
        return date

    def _get_dates(self, el):
        return [date for date in el.find('./{0}originInfo'.format(mods)).iterchildren()
                if date.tag in DATE_FIELDS]

    @property
    def digital_origin(self):
        """
        Get text from mods:edition element.
<<<<<<< HEAD

        Python axiom: Better to ask forgiveness than permission.
        In Python code you will see a lot of try/except blocks rather than
        testing if something exists and then accessing it. This is also the
        reason for functions/methods like getattr and .get.

=======

        Python axiom: Better to ask forgiveness than permission.
        In Python code you will see a lot of try/except blocks rather than
        testing if something exists and then accessing it. This is also the
        reason for functions/methods like getattr and .get.

>>>>>>> 508e895b
        In lots of languages, the axiom is look before you leap, so you get:
        if this_thing == exists:
            return this_thing

        This is the only way to avoid trying to access something that doesn't
        exist. But Python says "Just do the thing, and handle it if you get
        an error", and it's optimized for that style.

        So here, I try to just return the text from finding the edition field.
<<<<<<< HEAD
        If it's not there, self.mods_xml.find... will return None. I then try
=======
        If it's not there, self.find... will return None. I then try
>>>>>>> 508e895b
        to access the text attribute, and if it's None, None does not have
        a text attribute, so it throws an AttributeError, which I catch and
        return an appropriate value. It's often trial and error to see what
        errors will be thrown by reasonable inputs.

        :return: String containing digital origin information
        """
        try:
<<<<<<< HEAD
            return self.mods_xml.find('.//{0}digitalOrigin'.format(mods)).text
=======
            return self.find('.//{0}digitalOrigin'.format(mods)).text
>>>>>>> 508e895b
        except AttributeError:
            return None

    @property
    def edition(self):
        """
        Accesses mods:edition element:
        return: element text or None.
        """
        try:
<<<<<<< HEAD
            return self.mods_xml.find('.//{0}edition'.format(mods)).text
=======
            return self.find('.//{0}edition'.format(mods)).text
>>>>>>> 508e895b
        except AttributeError:
            return None

    @property
    def extent(self):
        """
        Accesses mods:extent element:
        return: list of mods:extent texts
        """
<<<<<<< HEAD
        return [extent.text for extent in self.mods_xml.iterfind('.//{0}extent'.format(mods))]
=======
        return [extent.text for extent in self.iterfind('.//{0}extent'.format(mods))]
>>>>>>> 508e895b

    @property
    def form(self):
        """
        Accesses mods:physicalDescription/mods:form element:
        return: list of mods:form texts
        """
        return [form.text for form in
<<<<<<< HEAD
                self.mods_xml.iterfind('./{0}physicalDescription/{0}form'.format(mods))]
=======
                self.iterfind('./{0}physicalDescription/{0}form'.format(mods))]

    # @property
    # def tag(self):
    #     return self[0].tag
>>>>>>> 508e895b

    @property
    def genre(self):
        """
        Accesses mods:genre element:

        With this and the others like it, you could just as easily make this a
        dict with:
        {'term': genre.text, 'authority': genre.attrib.get('authority'),
         'authorityURI': genre.attrib.get('authorityURI'),
         'valueURI': genre.attrib.get('valueURI')}

        I just think namedtuples are a little more explicit about my intent.
        They also take up less space in memory. Just know that namedtuples
        (and all tuples) are immutable, so if you want to be able to change
        the values, you'll definitely want the dict.

        :return: A list containing Genre elements with term, authority,
            authorityURI, and valueURI attributes
        """
        return [Genre(genre.text,
                      genre.attrib.get('authority'),
                      genre.attrib.get('authorityURI'),
                      genre.attrib.get('valueURI'))
<<<<<<< HEAD
                for genre in self.mods_xml.iterfind('./{0}genre'.format(mods))]
=======
                for genre in self[0].iterfind('./{0}genre'.format(mods))]
>>>>>>> 508e895b

    @property
    def geographic_code(self):
        """
        Accesses mods:geographicCode element:
        return: list of mods:geographicCode texts.
        """
<<<<<<< HEAD
        return [geocode.text for geocode in self.mods_xml.iterfind(
            './{0}subject/{0}geographicCode'.format(mods))]
=======
        return [geocode.text for geocode in self.iterfind(
                './{0}subject/{0}geographicCode'.format(mods))]
>>>>>>> 508e895b

    @property
    def issuance(self):
        """
        Accesses mods:issuance element:
        return: list of mods:issuance texts.
        """
<<<<<<< HEAD
        return [issuance.text for issuance in self.mods_xml.iterfind(
            './/{0}issuance'.format(mods))]
=======
        return [issuance.text for issuance in self.iterfind(
                './/{0}issuance'.format(mods))]
>>>>>>> 508e895b

    @property
    def language(self):
        """
        language.type will just be None if we don't have a type, which is fine
        and easier to reason about than trying to figure out if it has such
        and such key in a dict. language.type will have the type if it exists.

        The nested list comprehension can be read the same as a nested for loop.
        The below would be:
        ---

        for lang in self.mods.iterfin(...):
            for term in lang.iterchildren():
                Language(term.text, term.attrib.get('type')

        ---

        :return: list of of Language elements with language and type attributes
        """
        return [Language(term.text, term.attrib.get('type'))
<<<<<<< HEAD
                for lang in self.mods_xml.iterfind('.//{0}language'.format(mods))
=======
                for lang in self.iterfind('.//{0}language'.format(mods))
>>>>>>> 508e895b
                for term in lang.iterchildren()]

    @property
    def personal_names(self):
        return sorted([self._format_name(name) for name in self.get_names()
                       if name.type == 'personal'])

    @property
    def corporate_names(self):
        return sorted([self._format_name(name) for name in self.get_names()
                       if name.type == 'corporate'])

    def _format_name(self, name):
        """
        Take in a Name object and make a formatted string representation.

        The big picture thing here is that you should separate out the logic
        that finds and puts names together and the logic that formats them
        for output. That way if you want to do anything with them other than
        output them that way, you already have them ready.

        This is kind of ugly, and if our lists were large it would be pretty
        inefficient (we go over the whole list of names 4 times), but allows
        using the same format method for corporate and personal names.
        A dict implementation is below that is not complete.

        Note that in a library like this it is not even strictly necessary
        to give formatted strings; if somebody else wants the role and doesn't
        care so much about whether it's corporate or personal, they might want
        the strings formatted differently (I get it that this is LC style, but
        what if someone is running transformations?). The get_names method might
        prove to be more useful. That said, giving a common string representation
        is certainly nice.

        :param name: A Name element
        :return: A string formatted according to LOC conventions
        """
        family = ', '.join(x.name for x in name.name_parts
                           if x.type == 'family')
        given = ', '.join(x.name for x in name.name_parts
                          if x.type == 'given' or x.type is None)
        terms_of_address = ', '.join(x.name for x in name.name_parts
                                     if x.type == 'termsOfAddress')
        date = ', '.join(x.name for x in name.name_parts
                         if x.type == 'date')
        return '{family}{given}{termsOfAddress}{date}'.format(
<<<<<<< HEAD
            family=family + ', ' if family else '',
            given=given if given else '',
            termsOfAddress=', ' + terms_of_address if terms_of_address else '',
            date=', ' + date if date else ''
=======
                family=family + ', ' if family else '',
                given=given if given else '',
                termsOfAddress=', ' + terms_of_address if terms_of_address else '',
                date=', ' + date if date else ''
>>>>>>> 508e895b
        )

    def get_names(self):
        return [Name(self._make_name_parts(name),
                     self._make_roles(name),
                     name.attrib.get('type'))
<<<<<<< HEAD
                for name in self.mods_xml.iterfind('./{0}name'.format(mods))]
=======
                for name in self.iterfind('./{0}name'.format(mods))]
>>>>>>> 508e895b

    def _make_name_parts(self, el):
        return [NamePart(name.text, name.attrib.get('type')) for name in
                el.iterfind('./{0}namePart'.format(mods))]

    def _make_roles(self, el):
        return [Role(name.text, name.attrib.get('type')) for name in
                el.iterfind('./{0}role/{0}roleTerm'.format(mods))]

    @property
    def personal_names_dict(self):
        return sorted([self._format_names_dict(name) for name in
                       self.get_names_dict() if name['type'] == 'personal'])
<<<<<<< HEAD

    def get_names_dict(self):
        """
        This would look cleaner if I'd broken getting name parts into their
        own functions like I did with the namedtuple version. This method does
        have the nice quality of keeping the type of part tightly coupled
        with its value so you can get the familyName by dict['family']
        rather than name.name if name.type == 'family'. A defaultdict is really
        handy, it acts like a dict, but you assign it a default value. So in
        this case, we can just start appending to a list at the location
        name_parts[type] because if that address is not initialized, it will
        automatically become a list. Removes the:
            if not name_parts[type]:
                name_parts[type] = ['our namePart text']

        This code is essentially doing the same thing as the code above, and
        could be put into a compact list comprehension if we wanted.
        :return: a list of dicts containing a type string, a nameParts list
        of dicts, and a roles list of dicts.
        """
        names = []
        for name in self.mods_xml.iterfind('./{0}name'.format(mods)):
            name_parts = collections.defaultdict(list)
            for name_part in name.iterfind('./{0}namePart'.format(mods)):
                name_parts[name_part.attrib.get('type')].append(name_part.text)
            names.append({'type': name.attrib.get('type'),
                          'nameParts': name_parts,
                          'roles': [{'type': role.attrib.get('type'),
                                     'role': role.text} for role in
                                    name.iterfind('./{0}role/{0}roleTerm'.format(mods))]})
        return names

    def _format_names_dict(self, name):
        """
=======

    def get_names_dict(self):
        """
        This would look cleaner if I'd broken getting name parts into their
        own functions like I did with the namedtuple version. This method does
        have the nice quality of keeping the type of part tightly coupled
        with its value so you can get the familyName by dict['family']
        rather than name.name if name.type == 'family'. A defaultdict is really
        handy, it acts like a dict, but you assign it a default value. So in
        this case, we can just start appending to a list at the location
        name_parts[type] because if that address is not initialized, it will
        automatically become a list. Removes the:
            if not name_parts[type]:
                name_parts[type] = ['our namePart text']

        This code is essentially doing the same thing as the code above, and
        could be put into a compact list comprehension if we wanted.
        :return: a list of dicts containing a type string, a nameParts list
        of dicts, and a roles list of dicts.
        """
        names = []
        for name in self.iterfind('./{0}name'.format(mods)):
            name_parts = collections.defaultdict(list)
            for name_part in name.iterfind('./{0}namePart'.format(mods)):
                name_parts[name_part.attrib.get('type')].append(name_part.text)
            names.append({ 'type': name.attrib.get('type'),
                           'nameParts': name_parts,
                           'roles': [{ 'type': role.attrib.get('type'),
                                       'role': role.text } for role in
                                     name.iterfind('./{0}role/{0}roleTerm'.format(mods))] })
        return names

    def _format_names_dict(self, name):
        """
>>>>>>> 508e895b
        The reason for keeping everything in lists even when we can assume there
        will only be 1 of them (i.e. only 1 given name, only 1 family name)
        is basically to deal with None. A name with no type can show up an
        unlimited number of times, and it's easier to reason if everything of
        a type has the same representation, not some being strings and some
        beings lists of strings and some being None. If all we have to know is
        a name is in a list, that reduces our cognitive load, even though
        sometimes it leads to kind of wonky looking code (honestly, trying
        to make string formatting generic I feel always leads to wonky looking
        stuff). It's also a memory consideration, because a single-item list
        with a string will take more memory than just the string itself.
        Also, I prefer data structures to have a set representation, so, as in
        several places above, I will have structures with fields whether or not
        they are used because some members of that type have those fields.
        The extra memory for these is rarely an issue, especially in most
        general library contexts where we're not dealing with mission-critical
        memory issues.
        .get() for dicts makes this less of an issue in Python, because we can
        try to get something from a dict and then just default if it's not
        there.

        Also, this is probably doing too much in one line; the joining and
        all should happen somewhere else then the conditional formatting
        can happen.
        :param name:
        :return:
        """
        return '{family}{given}{termsOfAddress}{date}'.format(
<<<<<<< HEAD
            family=''.join(name['nameParts'].get('family')) + ', ' if name['nameParts'].get('family') else '',
            given=''.join(name['nameParts'].get('given')) if name['nameParts'].get('given') else ', '.join(
                name['nameParts'][None]),
            termsOfAddress=', ' + ''.join(name['nameParts'].get('termsOfAddress')) if name['nameParts'].get(
                'termsOfAddress') else '',
            date=', ' + ''.join(name['nameParts'].get('date')) if name['nameParts'].get('date') else ''
=======
                family=''.join(name['nameParts'].get('family')) + ', ' if name['nameParts'].get('family') else '',
                given=''.join(name['nameParts'].get('given')) if name['nameParts'].get('given') else ', '.join(
                        name['nameParts'][None]),
                termsOfAddress=', ' + ''.join(name['nameParts'].get('termsOfAddress')) if name['nameParts'].get(
                    'termsOfAddress') else '',
                date=', ' + ''.join(name['nameParts'].get('date')) if name['nameParts'].get('date') else ''
>>>>>>> 508e895b
        )

    @property
    def note(self):
        return [Note(note.text, note.attrib.get('type'), note.attrib.get('displayLabel'))
<<<<<<< HEAD
                for note in self.mods_xml.iterfind('./{0}note'.format(mods))]

    @property
    def physical_description_note(self):
        return [note.text for note in self.mods_xml.findall(
            './{0}physicalDescription/{0}note'.format(mods))]
=======
                for note in self.iterfind('./{0}note'.format(mods))]

    @property
    def physical_description_note(self):
        return [note.text for note in self.findall(
                './{0}physicalDescription/{0}note'.format(mods))]
>>>>>>> 508e895b

    @property
    def publication_place(self):
        """Probably not exactly what you want, treats each pub place as disctinct,
        even if just a code."""
        return [PublicationPlace(term.text, term.attrib.get('type'))
<<<<<<< HEAD
                for place in self.mods_xml.findall('./{0}originInfo/{0}place'.format(mods))
=======
                for place in self.findall('./{0}originInfo/{0}place'.format(mods))
>>>>>>> 508e895b
                for term in place.iterchildren()]

    @property
    def publication_place_dict(self):
        """
        Sorry, couldn't help it.

        I'm sorry if this just got a little bendy, but it should hopefully
        read in a way that makes sense. In Python, we can do comprehensions
        over dicts, sets, and lists (and generators, but that's a bit different)
        So really, this code does exactly what your previous code did, it goes
        over every child of every originInfo/place, and places them into a dict
        by their 'type' attribute, and places that dict into a list.
        Comprehensions are oh so nice.

        Code still has questions, namely the arch-nemesis 'what if we have more
        than 1?' If we have multiple codes for something or multiple 'untyped'
        we will end up just overwriting, only retaining the last one seen. Is
        this not a problem in real-world MODS?
        :return: A list of dicts containing element texts indexed by name
            attribute
        """
<<<<<<< HEAD
        return [{term.attrib.get('type'): term.text for term in place.iterchildren()}
                for place in self.mods_xml.findall(
                './{0}originInfo/{0}place'.format(mods))]
=======
        return [{ term.attrib.get('type'): term.text for term in place.iterchildren() }
                for place in self.findall(
                    './{0}originInfo/{0}place'.format(mods))]
>>>>>>> 508e895b

    @property
    def publisher(self):
        return [publisher.text for publisher in
<<<<<<< HEAD
                self.mods_xml.findall('./{0}originInfo/{0}publisher'.format(mods))]
=======
                self.findall('./{0}originInfo/{0}publisher'.format(mods))]
>>>>>>> 508e895b

        # @property
        # def rights(self):
        #     """
        #     If we're potentially iterating over accessConditions, should we be
        #     building up a list of them?
        #
        #     Also, this implementation has a subtle bug in your first conditional.
        #     ---
        #     if 'use and reproduction' or 'useAndReproduction' in access_condition.attrib['type']:
        #     ---
        #     that is always going to return True and as such enter that branch. The
        #     reason is one of those areas where Python being so readable runs us into
        #     a common trouble. The condition is parsed as follows:
        #     if ('use and reproduction') or ('useAndReproduction' in access_condition.attrib['type']):
        #     'use and reproduction' is parsed as its own statement, and since it's a
        #     non-empty string, it returns True every time. It has to do with
        #     operator precedence and such, but for now just know that this statement
        #     needs to be written a little more verbosely:
        #     if 'use and reproduction' in access_condition.attrib['type'] or 'useAndReproduction' in access_condition.attrib['type']:
        #
        #     Also, is it true that we only want URIs if accessCondition is for
        #     use and reproduction? Should we just build up the rights as they are
        #     in the document and then pull out the ones we care about for software
        #     later? We may want a separation of parsing the MODS document and what
        #     we want to do with that information into pymods, the library for getting
        #     the data and the software we build with the pymods library to do interesting
        #     things.
        #
        #     :return:
        #     """
        #     if record.find('.//{0}accessCondition'.format(
        #             nameSpace_default['mods'])) is not None:
        #         for access_condition in record.iterfind(
        #                 './/{0}accessCondition'.format(nameSpace_default['mods'])):
        #             rights = {}
        #             if 'use and reproduction' or 'useAndReproduction' in \
        #                     access_condition.attrib['type']:
        #                 rights['text'] = access_condition.text
        #                 if '{http://www.w3.org/1999/xlink}href' in access_condition.attrib.keys():
        #                     rights['URI'] = access_condition.attrib[
        #                         '{http://www.w3.org/1999/xlink}href']
        #
        #     return rights
        #
        # def subject(record):
        #     """
        #     Your inner if/elif clauses here have the same bug as above:
        #     'lcsh' or 'lctgm' == subject.attrib['authority'].lower(): will always
        #     go true, so your naf or lcnaf branches are never being executed.
        #     """
        #     if record.find('./{0}subject'.format(nameSpace_default['mods'])) is not None:
        #         all_subjects = []
        #         for subject in record.iterfind('./{0}subject'.format(nameSpace_default['mods'])):
        #             if 'authority' in subject.attrib.keys():
        #                 if 'lcsh' or 'lctgm' or 'fast' == subject.attrib['authority'].lower():
        #                     all_subjects.append(MODS._subject_parser_(subject))
        #                 elif 'naf' or 'lcnaf' == subject.attrib['authority'].lower():
        #                     if MODS.name_constructor(subject) is not None:
        #                         all_subjects.append(MODS.name_constructor(subject)[0])
        #             else:
        #                 all_subjects.append(MODS._subject_parser_(subject))
        #         return all_subjects
        #     else:
        #         return None


<<<<<<< HEAD
class OAIRecord(Record):

    def __init__(self):
        super(OAIRecord, self).__init__()

    @property
    def oai_id(self):
        pass


=======
>>>>>>> 508e895b
def parse_xml(xml):
    """
    Take the argument to a new instance of Record, and try to parse it as a file.
    If it's not a file (i.e. it's coming from a MODSReader class) then an OSError
    will be thrown, in which case we build it from a string. Should probably
    also handle the case where some bad XML or something gets passed and
    etree.fromstring(xml) throws an Exception to provide a good error message
    to users rather than whatever lxml uses.
<<<<<<< HEAD
    :param xml: 
    :return: 
=======
    :param xml:
    :return:
>>>>>>> 508e895b
    """
    try:
        return etree.parse(xml).getroot()
    except OSError:
        return etree.fromstring(xml)

# import re
# from lxml import etree
#
# from pymods.constants import NAMESPACES
# from pymods.exceptions import ElementNotFound
#
#
# class Record(etree.ElementBase):
#
#     def _init(self):
<<<<<<< HEAD
#         super(etree.ElementBase, self).__init__()
=======
#         super(Record, self)._init()
>>>>>>> 508e895b
#
#     def abstract(self, elem=None):
#         """
#         Access mods:abstract elements and return a list of dicts:
#         return: [{abstract displayLabel: abstract text}] or None.
#         """
#         if elem is not None:
#             record = elem
#         else:
#             record = self[0]
#         if record.find('./{0}abstract'.format(NAMESPACES['mods'])) is not None:
#             all_abstracts = []
#             for abstract in record.iterfind('./{0}abstract'.format(NAMESPACES['mods'])):
#                 if len(abstract.attrib) >= 1:
#                     if 'type' in abstract.attrib.keys():
#                         typed_abstract = {abstract.attrib['type']: abstract.text}
#                         all_abstracts.append(typed_abstract)
#                     elif 'displayLabel' in abstract.attrib.keys():
#                         labeled_abstract = {abstract.attrib['displayLabel']: abstract.text}
#                         all_abstracts.append(labeled_abstract)
#                     else:
#                         all_abstracts.append(abstract.text)
#                 else:
#                     all_abstracts.append(abstract.text)
#             return all_abstracts
#         else:
#             return None
#
#     def classification(self, elem=None):
#         """
#         Access mods:classification element:
#         return: [classification text, ... ] or None
#         """
#         if elem is not None:
#             record = elem
#         else:
#             record = self[0]
#         if record.find('./{0}classification'.format(NAMESPACES['mods'])) is not None:
#             all_classifications = []
#             for classification in record.iterfind('./{0}classification'.format(NAMESPACES['mods'])):
#                 all_classifications.append(classification.text)
#             return all_classifications
#         else:
#             return None
#
#     def collection(self, elem=None):
#         """
#         Retrieve archival collection metadata from mods:relatedItem[type="host"]:
#         return: {'location': collection location, 'title': collection title, 'url': link to collection (if found)}
#         """
#         if elem is not None:
#             record = elem
#         else:
#             record = self[0]
#         if record.find('./{0}relatedItem'.format(NAMESPACES['mods'])) is not None:
#             for related_item in record.iterfind('./{0}relatedItem'.format(NAMESPACES['mods'])):
#                 if 'type' in related_item.attrib.keys():
#                     if 'host' == related_item.attrib['type']:
#                         host_info = {}
#                         if self.title_constructor(related_item) is not None:
#                             host_title = self.title_constructor(related_item)[0]
#                             host_info['title'] = host_title
#
#                         if self.physical_location(related_item) is not None:
#                             host_location = self.physical_location(related_item)[0]
#                             host_info['location'] = host_location
#
#                         if related_item.find('./{0}location/{0}url'.format(NAMESPACES['mods'])) is not None:
#                             host_info['url'] = related_item.find('./{0}location/{0}url'.format(NAMESPACES['mods'])).text
#
#                         return host_info
#         else:
#             return None
#
#     def date_constructor(self, elem=None):
#         """
#         Accesses mods:dateIssued, mods:dateCreated, mods:copyrightDate, and mods:dateOther underneath mods:originInfo. Other date-type elements are ignored:
#         return: A date containing string or None.
#         """
#         date_list = ['{0}dateIssued'.format(NAMESPACES['mods']),
#                      '{0}dateCreated'.format(NAMESPACES['mods']),
#                      '{0}copyrightDate'.format(NAMESPACES['mods']),
#                      '{0}dateOther'.format(NAMESPACES['mods'])]
#         ignore_list = ['{0}place'.format(NAMESPACES['mods']),
#                        '{0}publisher'.format(NAMESPACES['mods']),
#                        '{0}dateCaptured'.format(NAMESPACES['mods']),
#                        '{0}dateValid'.format(NAMESPACES['mods']),
#                        '{0}dateModified'.format(NAMESPACES['mods']),
#                        '{0}edition'.format(NAMESPACES['mods']),
#                        '{0}issuance'.format(NAMESPACES['mods']),
#                        '{0}frequency'.format(NAMESPACES['mods'])]
#         if elem is not None:
#             record = elem
#         else:
#             record = self[0]
#         if record.find('./{0}originInfo'.format(NAMESPACES['mods'])) is not None:
#             origin_info = record.find('./{0}originInfo'.format(NAMESPACES['mods']))
#             date = None
#             for child in origin_info.iterchildren():
#                 if child.tag in date_list:
#                     # date range
#                     if 'point' in child.attrib.keys():
#                         if child.attrib['point'] == 'start':
#                             if date is None:
#                                 date = child.text
#                             else:
#                                 date = child.text + ' - ' + date
#                         elif child.attrib['point'] == 'end':
#                             if date is None:
#                                 date = child.text
#                             else:
#                                 date = date + ' - ' + child.text
#                     # single date
#                     else:
#                         date = child.text
#                 elif child.tag in ignore_list:
#                     pass
#             return date
#         else:
#             return None
#
#     def digital_origin(self, elem=None):
#         """
#         Accesses mods:digitalOrigin element:
#         return: element text or None.
#         """
#         if elem is not None:
#             record = elem
#         else:
#             record = self[0]
#         if record.find('.//{0}digitalOrigin'.format(NAMESPACES['mods'])) is not None:
#             return record.find('.//{0}digitalOrigin'.format(NAMESPACES['mods'])).text
#         else:
#             return None
#
#     def doi_search(self, elem=None):
#         """
#         Get DigiNole IID from MODS record:
#         return: item's IID.
#         """
#         if elem is not None:
#             record = elem
#         else:
#             record = self[0]
#         if record.find('.//{0}identifier'.format(NAMESPACES['mods'])) is not None:
#             for identifier in record.iterfind('.//{0}identifier'.format(NAMESPACES['mods'])):
#                 if 'type' in identifier.attrib is not None:
#                     if 'DOI' == identifier.attrib['type']:
#                         return identifier.text
#         else:
#             return None
#
#     def edition(self, elem=None):
#         """
#         Accesses mods:edition element:
#         return: element text or None.
#         """
#         if elem is not None:
#             record = elem
#         else:
#             record = self[0]
#         if record.find('.//{0}edition'.format(NAMESPACES['mods'])) is not None:
#             return record.find('.//{0}edition'.format(NAMESPACES['mods'])).text
#         else:
#             return None
#
#     def extent(self, elem=None):
#         """
#         Accesses mods:extent element:
#         return: list of mods:extent texts or None.
#         """
#         if elem is not None:
#             record = elem
#         else:
#             record = self[0]
#         if record.find('.//{0}extent'.format(NAMESPACES['mods'])) is not None:
#             all_extents = []
#             for extent in record.iterfind('.//{0}extent'.format(NAMESPACES['mods'])):
#                 all_extents.append(extent.text)
#             return all_extents
#         else:
#             return None
#
#     def form(self, elem=None):
#         """
#         Accesses mods:physicalDescription/mods:form element:
#         return: list of mods:form texts or None.
#         """
#         if elem is not None:
#             record = elem
#         else:
#             record = self[0]
#         if record.find('./{0}physicalDescription/{0}form'.format(NAMESPACES['mods'])) is not None:
#             all_forms = []
#             for form in record.iterfind('./{0}physicalDescription/{0}form'.format(NAMESPACES['mods'])):
#                 all_forms.append(form.text)
#             return all_forms
#         else:
#             return None
#
#     def genre(self, elem=None):
#         """
#         Accesses mods:genre element:
#         return: [ { 'term': , 'authority': , 'authorityURI': , 'valueURI': }, ] or None.
#         """
#         if elem is not None:
#             record = elem
#         else:
#             record = self[0]
#         if record.find('./{0}genre'.format(NAMESPACES['mods'])) is not None:
#             all_genres = []
#             for genre in record.iterfind('./{0}genre'.format(NAMESPACES['mods'])):
#                 genre_elems = {}
#                 genre_elems['term'] = genre.text
#                 if 'authority' in genre.attrib.keys():
#                     genre_elems['authority'] = genre.attrib['authority']
#                 if 'authorityURI' in genre.attrib.keys():
#                     genre_elems['authorityURI'] = genre.attrib['authorityURI']
#                 if 'valueURI' in genre.attrib.keys():
#                     genre_elems['valueURI'] = genre.attrib['valueURI']
#                 all_genres.append(genre_elems)
#             return all_genres
#         else:
#             return None
#
#     def geographic_code(self, elem=None):
#         """
#         Accesses mods:geographicCode element:
#         return: list of mods:geographicCode texts or None.
#         """
#         if elem is not None:
#             record = elem
#         else:
#             record = self[0]
#         if record.find('./{0}subject/{0}geographicCode'.format(NAMESPACES['mods'])) is not None:
#             all_geocodes = []
#             for geocode in record.iterfind('./{0}subject/{0}geographicCode'.format(NAMESPACES['mods'])):
#                 all_geocodes.append(geocode.text)
#             return all_geocodes
#         else:
#             return None
#
#     def issuance(self, elem=None):
#         """
#         Accesses mods:issuance element:
#         return: list of mods:issuance texts or None.
#         """
#         if elem is not None:
#             record = elem
#         else:
#             record = self[0]
#         if record.find('.//{0}issuance'.format(NAMESPACES['mods'])) is not None:
#             all_issuances = []
#             for issuance in record.iterfind('.//{0}issuance'.format(NAMESPACES['mods'])):
#                 all_issuances.append(issuance.text)
#             return all_issuances
#         else:
#             return None
#
#     def language(self, elem=None):
#         """
#         Accesses mods:languageterm elements:
#         :return: list of of dicts [{term-type: term}] or None.
#         """
#         if elem is not None:
#             record = elem
#         else:
#             record = self[0]
#         if record.find('.//{0}language'.format(NAMESPACES['mods'])) is not None:
#             all_languages = []
#             for language in record.iterfind('.//{0}language'.format(NAMESPACES['mods'])):
#                 languages = {}
#                 for term in language.iterchildren():
#                     if 'type' in term.keys():
#                         languages[term.attrib['type']] = term.text
#                     else:
#                         languages['untyped'] = term.text
#                 all_languages.append(languages)
#             return all_languages
#         else:
#             return None
#
#     def local_identifier(self, elem=None, type='IID'):
#         """
#         Get DigiNole IID from MODS record:
#         return: item's IID.
#         """
#         if elem is not None:
#             record = elem
#         else:
#             record = self[0]
#         if record.find('.//{0}identifier'.format(NAMESPACES['mods'])) is not None:
#             for identifier in record.iterfind('.//{0}identifier'.format(NAMESPACES['mods'])):
#                 if 'type' in identifier.attrib is not None:
#                     if type == identifier.attrib['type']:
#                         return identifier.text
#
#     def _nameGen_(names, full_name):
#         keys = []
#         for key in names.keys():
#             keys.append(key)
#         if all(x in keys for x in ['family', 'given',
#                                    'termsOfAddress', 'date']):
#             full_name = full_name + names['family'] + ', ' + names['given'] + ', ' + names['termsOfAddress'] + ', ' + \
#                        names['date']
#         elif all(x in keys for x in ['family', 'given', 'date']):
#             full_name = full_name + names['family'] + ', ' + names['given'] + ', ' + names['date']
#         elif all(x in keys for x in ['family', 'given', 'termsOfAddress']):
#             full_name = full_name + names['family'] + ', ' + names['given'] + ', ' + names['termsOfAddress']
#         elif all(x in keys for x in ['family', 'termsOfAddress', 'date']):
#             full_name = full_name + names['family'] + ', ' + names['termsOfAddress'] + ', ' + names['date']
#         elif all(x in keys for x in ['given', 'termsOfAddress', 'date']):
#             full_name = full_name + names['given'] + ', ' + names['termsOfAddress'] + ', ' + names['date']
#         elif all(x in keys for x in ['family', 'given']):
#             full_name = full_name + names['family'] + ', ' + names['given']
#         elif all(x in keys for x in ['family', 'date']):
#             full_name = full_name + names['family'] + ', ' + names['date']
#         elif all(x in keys for x in ['family', 'termsOfAddress']):
#             full_name = full_name + names['family'] + ', ' + names['termsOfAddress']
#         elif all(x in keys for x in ['given', 'date']):
#             full_name = full_name + names['given'] + ', ' + names['date']
#         elif all(x in keys for x in ['given', 'termsOfAddress']):
#             full_name = full_name + names['given'] + ', ' + names['termsOfAddress']
#         elif all(x in keys for x in ['termsOfAddress', 'date']):
#             full_name = full_name + ', ' + names['termsOfAddress'] + ', ' + names['date']
#         elif 'date' in keys:
#             full_name = full_name + ', ' + names['date']
#         elif 'termsOfAddress' in keys:
#             full_name = full_name + ', ' + names['termsOfAddress']
#         return full_name
#
#     def name_constructor(self, elem=None):
#         """
#         Accesses mods:name/mods:namePart elements and reconstructs names into LOC order:
#         return: a list of strings.
#         """
#         if elem is not None:
#             record = elem
#         else:
#             record = self[0]
#         if record.find('./{0}name'.format(NAMESPACES['mods'])) is not None:
#             all_names = []
#             for name in record.iterfind('./{0}name'.format(NAMESPACES['mods'])):
#                 full_name = name.attrib
#                 name_text = ""
#
#                 if name.find('./{0}namePart'.format(NAMESPACES['mods'])) is not None:
#
#                     # Multipart name
#                     if len(name.findall('./{0}namePart'.format(NAMESPACES['mods']))) > 1:
#                         names = {}
#                         for name_part in name.iterfind('./{0}namePart'.format(NAMESPACES['mods'])):
#
#                             # Untyped nameParts
#                             if 'type' not in name_part.attrib.keys():
#                                 name_text = name_text + ', ' + name_part.text
#                                 full_name['text'] = name_text.strip(', ')
#                             # Typed nameParts
#                             elif 'type' in name_part.attrib.keys():
#                                 names[name_part.attrib['type']] = name_part.text
#
#                         if len(names) > 0:
#                             full_name['text'] = Record._nameGen_(names, name_text.strip(', '))
#
#                     # Single part name
#                     else:
#                         full_name['text'] = name_text + name.find(
#                             './{0}namePart'.format(NAMESPACES['mods'])).text
#
#                     # Roles
#                     if name.find('./{0}role'.format(NAMESPACES['mods'])) is not None:
#                         for role_term in name.iterfind('./{0}role/{0}roleTerm'.format(NAMESPACES['mods'])):
#                             if role_term.attrib['type'] == 'code':
#                                 full_name['roleCode'] = role_term.text
#                             elif role_term.attrib['type'] == 'text':
#                                 full_name['roleText'] = role_term.text
#
#                     all_names.append(full_name)
#
#             if len(all_names) == 0:
#                 return None
#             else:
#                 return all_names
#         else:
#             return None
#
#     def note(self, elem=None):
#         """
#         Access mods:note elements and return a list of dicts:
#         return: [{note-type: note-text}, untyped-note-text]
#         """
#         if elem is not None:
#             record = elem
#         else:
#             record = self[0]
#         if record.find('./{0}note'.format(NAMESPACES['mods'])) is not None:
#             all_notes = []
#             for note in record.iterfind('./{0}note'.format(NAMESPACES['mods'])):
#                 if len(note.attrib) >= 1:
#                     if 'type' in note.attrib.keys():
#                         typed_note = {note.attrib['type']: note.text}
#                         all_notes.append(typed_note)
#                     elif 'displayLabel' in note.attrib.keys():
#                         labeled_note = {note.attrib['displayLabel']: note.text}
#                         all_notes.append(labeled_note)
#                     else:
#                         all_notes.append({'untyped': note.text})
#                 else:
#                     all_notes.append({'untyped': note.text})
#             return all_notes
#         else:
#             return None
#
#     def physical_description_note(self, elem=None):
#         """
#         Access mods:physicalDescription/mods:note elements and return a list of text values:
#         return: list of note text values.
#         """
#         if elem is not None:
#             record = elem
#         else:
#             record = self[0]
#         if record.find('./{0}physicalDescription'.format(NAMESPACES['mods'])) is not None:
#             for physical_description in record.iterfind('./{0}physicalDescription'.format(NAMESPACES['mods'])):
#                 all_notes = []
#                 for note in physical_description.iterfind('./{0}note'.format(NAMESPACES['mods'])):
#                     all_notes.append(note.text)
#             return all_notes
#         else:
#             return None
#
#     def physical_location(self, elem=None):
#         """
#         Access mods:mods/mods:location/mods:physicalLocation and return text values.
#         return: list of element text values.
#         """
#         if elem is not None:
#             record = elem
#         else:
#             record = self[0]
#         if record.find('./{0}location/{0}physicalLocation'.format(NAMESPACES['mods'])) is not None:
#             all_locations = []
#             for location in record.iterfind('./{0}location/{0}physicalLocation'.format(NAMESPACES['mods'])):
#                 all_locations.append(location.text)
#             return all_locations
#         else:
#             return None
#
#     def pid_search(self, elem=None, prefix='fsu:'):
#         """
#         Get fedora PID from MODS record:
#         return: item's fedora PID.
#         """
#         pid = re.compile(prefix)
#         if elem is not None:
#             record = elem
#         else:
#             record = self[0]
#         if record.find('.//{0}identifier'.format(NAMESPACES['mods'])) is not None:
#             for identifier in record.iterfind('.//{0}identifier'.format(NAMESPACES['mods'])):
#                 match = pid.search(identifier.text)
#                 if match:
#                     return match.string
#         else:
#             return None
#
#     def publication_place(self, elem=None):
#         """
#         Access mods:place and return a list of dicts:
#         return: [{termType: termText}, {'untyped': termText}, ...]
#         """
#         if elem is not None:
#             record = elem
#         else:
#             record = self[0]
#         if record.find('.//{0}place'.format(NAMESPACES['mods'])) is not None:
#             all_places = []
#             for place in record.iterfind('.//{0}place'.format(NAMESPACES['mods'])):
#                 places = {}
#                 for term in place.iterchildren():
#                     if 'type' in term.attrib.keys():
#                         places[term.attrib['type']] = term.text
#                     else:
#                         places['untyped'] = term.text
#                 all_places.append(places)
#             return all_places
#         else:
#             return None
#
#     def publisher(self, elem=None):
#         """
#         Access mods:publisher and return a list of text values:
#         return: [publisher, ...]
#         """
#         if elem is not None:
#             record = elem
#         else:
#             record = self[0]
#         if record.find('.//{0}publisher'.format(NAMESPACES['mods'])) is not None:
#             all_publishers = []
#             for publisher in record.iterfind('.//{0}publisher'.format(NAMESPACES['mods'])):
#                 all_publishers.append(publisher.text)
#             return all_publishers
#         else:
#             return None
#
#     def purl_search(self, elem=None):
#         """
#         Accesses record's Persistent URL from mods:mods/mods:location/mods:url:
#         return: item PURL as string.
#         """
#         purl = re.compile('((http://purl)[\w\d:#@%/;$()~_?\+-=\\\.&]+)')
#         if elem is not None:
#             record = elem
#         else:
#             record = self[0]
#         if record.find('./{0}location/{0}url'.format(NAMESPACES['mods'])) is not None:
#             for url in record.iterfind('./{0}location/{0}url'.format(NAMESPACES['mods'])):
#                 match = purl.search(url.text)
#                 if match:
#                     return match.string
#         else:
#             return None
#
#     def rights(self, elem=None):
#         """
#         Access mods:rights[type="use and reproduction|useAndReproduction" and return a dict:
#         return: {'text': elementText, 'URI': rightsURI}
#         """
#         if elem is not None:
#             record = elem
#         else:
#             record = self[0]
#         if record.find('.//{0}accessCondition'.format(NAMESPACES['mods'])) is not None:
#             for access_condition in record.iterfind('.//{0}accessCondition'.format(NAMESPACES['mods'])):
#                 rights = {}
#                 if 'use and reproduction' or 'useAndReproduction' in access_condition.attrib['type']:
#                     rights['text'] = access_condition.text
#                     if '{http://www.w3.org/1999/xlink}href' in access_condition.attrib.keys():
#                         rights['URI'] = access_condition.attrib['{http://www.w3.org/1999/xlink}href']
#             return rights
#         else:
#             return None
#
#     def _subject_parser_(subject):
#         parts = ['authority', 'authorityURI', 'valueURI']
#         if subject.tag == '{0}subject'.format(NAMESPACES['mods']):
#             subject_parts = {'text': Record._subject_text_(subject)}
#         else:
#             subject_parts = {'type': subject.tag, 'term': subject.text}
#         children = []
#         for part in parts:
#             if part in subject.attrib.keys():
#                 subject_parts.update({part: subject.attrib[part]})
#             else:
#                 pass
#         for child in subject.iterchildren():
#             children.append(Record._subject_parser_(child))
#         if len(children) > 0:
#             subject_parts.update({'children': children})
#         return subject_parts
#
#     def subject(self, elem=None):
#         """
#         Access mods:subject elements and returns a list of dicts:
#         return: [{'authority': , 'authorityURI': , 'valueURI': , children: {'type': child element name, 'term': text value}}, ... ]
#         """
#         if elem is not None:
#             record = elem
#         else:
#             record = self[0]
#         if record.find('./{0}subject'.format(NAMESPACES['mods'])) is not None:
#             all_subjects = []
#             for subject in record.iterfind('./{0}subject'.format(NAMESPACES['mods'])):
#                 if 'authority' in subject.attrib.keys():
#                     if 'lcsh' or 'lctgm' or 'fast' == subject.attrib['authority'].lower():
#                         all_subjects.append(Record._subject_parser_(subject))
#                     elif 'naf' or 'lcnaf' == subject.attrib['authority'].lower():
#                         if self.name_constructor(subject) is not None:
#                             all_subjects.append(self.name_constructor(subject)[0])
#                 else:
#                     all_subjects.append(Record._subject_parser_(subject))
#             return all_subjects
#         else:
#             return None
#
#     def _subject_text_(subject):
#         subject_text = ""
#         for child in subject:
#             if child.tag == '{0}name'.format(NAMESPACES['mods']):
#                 subject_text = subject_text + '--' + Record.name_constructor(subject, elem=child.getparent())[0]['text']
#             else:
#                 subject_text = subject_text + '--' + child.text
#         return subject_text.strip(' -,.')
#
#     def subject_constructor(self, elem=None):
#         """
#         Access mods:subject elements and parses text values into LOC double hyphenated complex headings
#         return: A list of strings
#         """
#         if elem is not None:
#             record = elem
#         else:
#             record = self[0]
#         if self.subject(record) is not None:
#             subject_text_list = []
#             for subject in self.subject(record):
#                 subject_text_list.append(subject['text'])
#             return subject_text_list
#         else:
#             return None
#
#     def title_constructor(self, elem=None):
#         """
#         Accesses children of mods:titleInfo and return a list of titles in natural order:
#         return: list of titles.
#         """
#         if elem is not None:
#             record = elem
#         else:
#             record = self[0]
#         if record.find('./{0}titleInfo'.format(NAMESPACES['mods'])) is not None:
#             all_titles = []
#             for title in record.iterfind('./{0}titleInfo'.format(NAMESPACES['mods'])):
#                 if title.find('./{0}nonSort'.format(NAMESPACES['mods'])) is not None and title.find(
#                         './{0}title'.format(NAMESPACES['mods'])) is not None and title.find(
#                         './{0}subTitle'.format(NAMESPACES['mods'])) is not None:
#                     title_full = title.find('./{0}nonSort'.format(NAMESPACES['mods'])).text + ' ' + title.find(
#                         './{0}title'.format(NAMESPACES['mods'])).text + ': ' + title.find(
#                         './{0}subTitle'.format(NAMESPACES['mods'])).text
#                 elif title.find('./{0}nonSort'.format(NAMESPACES['mods'])) is not None and title.find(
#                         './{0}title'.format(NAMESPACES['mods'])) is not None:
#                     title_full = title.find('./{0}nonSort'.format(NAMESPACES['mods'])).text + ' ' + title.find(
#                         './{0}title'.format(NAMESPACES['mods'])).text
#                 elif title.find('./{0}title'.format(NAMESPACES['mods'])) is not None and title.find(
#                         './{0}subTitle'.format(NAMESPACES['mods'])) is not None:
#                     title_full = title.find('./{0}title'.format(NAMESPACES['mods'])).text + ': ' + title.find(
#                         './{0}subTitle'.format(NAMESPACES['mods'])).text
#                 else:
#                     title_full = title.find('./{0}title'.format(NAMESPACES['mods'])).text
#                 all_titles.append(title_full)
#             return all_titles
#         else:
#             return None
#
#     def type_of_resource(self, elem=None):
#         """
#         Access mods:typeOfResource and return text value:
#         return: text value or None
#         """
#         if elem is not None:
#             record = elem
#         else:
#             record = self[0]
#         if record.find('.//{0}typeOfResource'.format(NAMESPACES['mods'])) is not None:
#             type_of_resource = record.find('.//{0}typeOfResource'.format(NAMESPACES['mods']))
#             return type_of_resource.text
#         else:
#             return None
#
# #    def _exists(self, elem):
# #        if self[0].find(elem) is not None:
# #            return True
# #        else:
# #            return None
# #            #raise ElementNotFound<|MERGE_RESOLUTION|>--- conflicted
+++ resolved
@@ -3,7 +3,6 @@
 from lxml import etree
 
 from pymods.constants import NAMESPACES, DATE_FIELDS
-<<<<<<< HEAD
 
 Abstract = collections.namedtuple('Abstract', 'text type displayLabel')
 Collection = collections.namedtuple('Collection', 'location title url')
@@ -15,22 +14,10 @@
 Note = collections.namedtuple('Note', 'text type dispayLabel')
 PublicationPlace = collections.namedtuple('PublicationPlace', 'place type')
 mods = NAMESPACES['mods']
-=======
->>>>>>> 508e895b
-
-Abstract = collections.namedtuple('Abstract', 'text type displayLabel')
-Collection = collections.namedtuple('Collection', 'location title url')
-Genre = collections.namedtuple('Genre', 'term authority authorityURI valueURI')
-Language = collections.namedtuple('Language', 'language type')
-Name = collections.namedtuple('Name', 'name_parts roles type')
-NamePart = collections.namedtuple('NamePart', 'name type')
-Role = collections.namedtuple('Role', 'role type')
-Note = collections.namedtuple('Note', 'text type dispayLabel')
-PublicationPlace = collections.namedtuple('PublicationPlace', 'place type')
-mods = NAMESPACES['mods']
 
 
 class Record(etree.ElementBase):
+
     def _init(self):
         """
         Just hold on to the individual record up here, you don't need to pass
@@ -38,20 +25,10 @@
 
         :param mods_xml: XML representation of a MODS item
         """
-<<<<<<< HEAD
-        super(Record, self)._init()
-        #self.mods_xml = parse_xml(mods_xml)
-
-    # @property
-    # def tag(self):
-    #     return super().tag
-
-=======
         return super(Record, self)._init()
         # return super()._init()
         # self = parse_xml(mods_xml)
 
->>>>>>> 508e895b
     @property
     def abstract(self):
         """
@@ -62,11 +39,7 @@
         C-style for loop would be:
         --
         accumulator = []
-<<<<<<< HEAD
         for abstract in self.mods_xml.iterfind('./{0}abstract'.format(mods)):
-=======
-        for abstract in self.iterfind('./{0}abstract'.format(mods)):
->>>>>>> 508e895b
             accumulator.append(Abstract(getattr(abstract, 'text', ''),
                                         abstract.attrib.get('type'),
                                         abstract.attrib.get('displayLabel'))
@@ -97,7 +70,6 @@
         we end up with just an empty list. You don't really need to test if
         an iterator is going to have anything before iterating over it, if it's
         empty you just move on (this is not true in every language).
-<<<<<<< HEAD
 
         :return: list of Abstract elements with text, type, and displayLabel
             attributes
@@ -151,89 +123,21 @@
         treads dangerously close to dunder methods like __init__, which could
         be a problem.
 
-=======
-
-        :return: list of Abstract elements with text, type, and displayLabel
-            attributes
-        """
-        return [Abstract(getattr(abstract, 'text', ''),
-                         abstract.attrib.get('type'),
-                         abstract.attrib.get('displayLabel'))
-                for abstract in self.iterfind(
-                    './{0}abstract'.format(mods))]
-
-    @property
-    def classification(self):
-        """
-        Pull information from mods:classification element(s)
-
-        :return: list of text from classification element(s)
-        """
-        return [classification.text for classification in
-                self.iterfind(
-                        './{0}classification'.format(mods))]
-
-    @property
-    def collection(self):
-        """
-        Retrieve data related to the item in a collection.
-
-        I don't know MODS or your use case very well, so I assumed based on
-        prior code that collection is 1) non-repeated, so return the collection
-        rather than a list of collections, and 2) the elements are non-repeating,
-        so return the first element of their lists. Alter as needed when these
-        assumptions are false.
-
-        :return: A Collection element with location, title, and url attributes
-        """
-        related_item = self.findall(
-                './{0}relatedItem[@type="host"]'.format(mods))[0]
-        return Collection(self.physical_location(related_item)[0],
-                          self._title_constructor(related_item)[0],
-                          self._url(related_item)[0])
-
-    def _title_constructor(self, el):
-        """
-        Just for reference, if a method is internal, i.e. only used to make
-        other methods in your class easier and not for the outside world to
-        bugger with, Python coders tend to prefix those with an underscore
-        to let other coders know this is a helper. Python doesn't have a
-        concept of private like a lot of languages do, so this convention is
-        just a gentle reminder to others reading the code. Some of your methods
-        have a single underscore before and after, which is fine as far as the
-        language is concerned, but will be confusing to other coders. It also
-        treads dangerously close to dunder methods like __init__, which could
-        be a problem.
-
->>>>>>> 508e895b
         :param el: The element containing title information
         :return: A list of correctly formatted titles
         """
         return [self._format_titles(
-<<<<<<< HEAD
             self._get_text(title.find('./{0}nonSort'.format(mods))),
             self._get_text(title.find('./{0}title'.format(mods))),
             self._get_text(title.find('./{0}subTitle'.format(mods))))
             for title in el.iterfind('./{0}titleInfo'.format(mods))]
-=======
-                self._get_text(title.find('./{0}nonSort'.format(mods))),
-                self._get_text(title.find('./{0}title'.format(mods))),
-                self._get_text(title.find('./{0}subTitle'.format(mods))))
-                for title in el.iterfind('./{0}titleInfo'.format(mods))]
->>>>>>> 508e895b
 
     def _format_titles(self, non_sort, title, subtitle):
         """Construct valid title regardless if any constituent part missing."""
         return '{non_sort}{title}{subtitle}'.format(
-<<<<<<< HEAD
             non_sort=non_sort + ' ' if non_sort else '',
             title=title if title else '',
             subtitle=': ' + subtitle if subtitle else ''
-=======
-                non_sort=non_sort + ' ' if non_sort else '',
-                title=title if title else '',
-                subtitle=': ' + subtitle if subtitle else ''
->>>>>>> 508e895b
         )
 
     def _get_text(self, el):
@@ -242,11 +146,7 @@
 
     def physical_location(self, el):
         return [loc.text for loc in el.iterfind(
-<<<<<<< HEAD
             './{0}location/{0}physicalLocation'.format(mods))]
-=======
-                './{0}location/{0}physicalLocation'.format(mods))]
->>>>>>> 508e895b
 
     def _url(self, el):
         return [url.text for url in el.iterfind('./{0}location/{0}url'.format(mods))]
@@ -283,11 +183,7 @@
         :return: A date containing string or None.
         """
         date = None
-<<<<<<< HEAD
         for child in self._get_dates(self.mods_xml):
-=======
-        for child in self._get_dates(self):
->>>>>>> 508e895b
             # date range
             if 'point' in child.attrib.keys():
                 if child.attrib['point'] == 'start':
@@ -313,21 +209,12 @@
     def digital_origin(self):
         """
         Get text from mods:edition element.
-<<<<<<< HEAD
 
         Python axiom: Better to ask forgiveness than permission.
         In Python code you will see a lot of try/except blocks rather than
         testing if something exists and then accessing it. This is also the
         reason for functions/methods like getattr and .get.
 
-=======
-
-        Python axiom: Better to ask forgiveness than permission.
-        In Python code you will see a lot of try/except blocks rather than
-        testing if something exists and then accessing it. This is also the
-        reason for functions/methods like getattr and .get.
-
->>>>>>> 508e895b
         In lots of languages, the axiom is look before you leap, so you get:
         if this_thing == exists:
             return this_thing
@@ -337,11 +224,7 @@
         an error", and it's optimized for that style.
 
         So here, I try to just return the text from finding the edition field.
-<<<<<<< HEAD
         If it's not there, self.mods_xml.find... will return None. I then try
-=======
-        If it's not there, self.find... will return None. I then try
->>>>>>> 508e895b
         to access the text attribute, and if it's None, None does not have
         a text attribute, so it throws an AttributeError, which I catch and
         return an appropriate value. It's often trial and error to see what
@@ -350,11 +233,7 @@
         :return: String containing digital origin information
         """
         try:
-<<<<<<< HEAD
             return self.mods_xml.find('.//{0}digitalOrigin'.format(mods)).text
-=======
-            return self.find('.//{0}digitalOrigin'.format(mods)).text
->>>>>>> 508e895b
         except AttributeError:
             return None
 
@@ -365,11 +244,7 @@
         return: element text or None.
         """
         try:
-<<<<<<< HEAD
             return self.mods_xml.find('.//{0}edition'.format(mods)).text
-=======
-            return self.find('.//{0}edition'.format(mods)).text
->>>>>>> 508e895b
         except AttributeError:
             return None
 
@@ -379,11 +254,7 @@
         Accesses mods:extent element:
         return: list of mods:extent texts
         """
-<<<<<<< HEAD
         return [extent.text for extent in self.mods_xml.iterfind('.//{0}extent'.format(mods))]
-=======
-        return [extent.text for extent in self.iterfind('.//{0}extent'.format(mods))]
->>>>>>> 508e895b
 
     @property
     def form(self):
@@ -392,15 +263,7 @@
         return: list of mods:form texts
         """
         return [form.text for form in
-<<<<<<< HEAD
                 self.mods_xml.iterfind('./{0}physicalDescription/{0}form'.format(mods))]
-=======
-                self.iterfind('./{0}physicalDescription/{0}form'.format(mods))]
-
-    # @property
-    # def tag(self):
-    #     return self[0].tag
->>>>>>> 508e895b
 
     @property
     def genre(self):
@@ -425,11 +288,7 @@
                       genre.attrib.get('authority'),
                       genre.attrib.get('authorityURI'),
                       genre.attrib.get('valueURI'))
-<<<<<<< HEAD
                 for genre in self.mods_xml.iterfind('./{0}genre'.format(mods))]
-=======
-                for genre in self[0].iterfind('./{0}genre'.format(mods))]
->>>>>>> 508e895b
 
     @property
     def geographic_code(self):
@@ -437,13 +296,8 @@
         Accesses mods:geographicCode element:
         return: list of mods:geographicCode texts.
         """
-<<<<<<< HEAD
         return [geocode.text for geocode in self.mods_xml.iterfind(
             './{0}subject/{0}geographicCode'.format(mods))]
-=======
-        return [geocode.text for geocode in self.iterfind(
-                './{0}subject/{0}geographicCode'.format(mods))]
->>>>>>> 508e895b
 
     @property
     def issuance(self):
@@ -451,13 +305,8 @@
         Accesses mods:issuance element:
         return: list of mods:issuance texts.
         """
-<<<<<<< HEAD
         return [issuance.text for issuance in self.mods_xml.iterfind(
             './/{0}issuance'.format(mods))]
-=======
-        return [issuance.text for issuance in self.iterfind(
-                './/{0}issuance'.format(mods))]
->>>>>>> 508e895b
 
     @property
     def language(self):
@@ -479,11 +328,7 @@
         :return: list of of Language elements with language and type attributes
         """
         return [Language(term.text, term.attrib.get('type'))
-<<<<<<< HEAD
                 for lang in self.mods_xml.iterfind('.//{0}language'.format(mods))
-=======
-                for lang in self.iterfind('.//{0}language'.format(mods))
->>>>>>> 508e895b
                 for term in lang.iterchildren()]
 
     @property
@@ -530,28 +375,17 @@
         date = ', '.join(x.name for x in name.name_parts
                          if x.type == 'date')
         return '{family}{given}{termsOfAddress}{date}'.format(
-<<<<<<< HEAD
             family=family + ', ' if family else '',
             given=given if given else '',
             termsOfAddress=', ' + terms_of_address if terms_of_address else '',
             date=', ' + date if date else ''
-=======
-                family=family + ', ' if family else '',
-                given=given if given else '',
-                termsOfAddress=', ' + terms_of_address if terms_of_address else '',
-                date=', ' + date if date else ''
->>>>>>> 508e895b
         )
 
     def get_names(self):
         return [Name(self._make_name_parts(name),
                      self._make_roles(name),
                      name.attrib.get('type'))
-<<<<<<< HEAD
                 for name in self.mods_xml.iterfind('./{0}name'.format(mods))]
-=======
-                for name in self.iterfind('./{0}name'.format(mods))]
->>>>>>> 508e895b
 
     def _make_name_parts(self, el):
         return [NamePart(name.text, name.attrib.get('type')) for name in
@@ -565,7 +399,6 @@
     def personal_names_dict(self):
         return sorted([self._format_names_dict(name) for name in
                        self.get_names_dict() if name['type'] == 'personal'])
-<<<<<<< HEAD
 
     def get_names_dict(self):
         """
@@ -600,42 +433,6 @@
 
     def _format_names_dict(self, name):
         """
-=======
-
-    def get_names_dict(self):
-        """
-        This would look cleaner if I'd broken getting name parts into their
-        own functions like I did with the namedtuple version. This method does
-        have the nice quality of keeping the type of part tightly coupled
-        with its value so you can get the familyName by dict['family']
-        rather than name.name if name.type == 'family'. A defaultdict is really
-        handy, it acts like a dict, but you assign it a default value. So in
-        this case, we can just start appending to a list at the location
-        name_parts[type] because if that address is not initialized, it will
-        automatically become a list. Removes the:
-            if not name_parts[type]:
-                name_parts[type] = ['our namePart text']
-
-        This code is essentially doing the same thing as the code above, and
-        could be put into a compact list comprehension if we wanted.
-        :return: a list of dicts containing a type string, a nameParts list
-        of dicts, and a roles list of dicts.
-        """
-        names = []
-        for name in self.iterfind('./{0}name'.format(mods)):
-            name_parts = collections.defaultdict(list)
-            for name_part in name.iterfind('./{0}namePart'.format(mods)):
-                name_parts[name_part.attrib.get('type')].append(name_part.text)
-            names.append({ 'type': name.attrib.get('type'),
-                           'nameParts': name_parts,
-                           'roles': [{ 'type': role.attrib.get('type'),
-                                       'role': role.text } for role in
-                                     name.iterfind('./{0}role/{0}roleTerm'.format(mods))] })
-        return names
-
-    def _format_names_dict(self, name):
-        """
->>>>>>> 508e895b
         The reason for keeping everything in lists even when we can assume there
         will only be 1 of them (i.e. only 1 given name, only 1 family name)
         is basically to deal with None. A name with no type can show up an
@@ -664,52 +461,30 @@
         :return:
         """
         return '{family}{given}{termsOfAddress}{date}'.format(
-<<<<<<< HEAD
             family=''.join(name['nameParts'].get('family')) + ', ' if name['nameParts'].get('family') else '',
             given=''.join(name['nameParts'].get('given')) if name['nameParts'].get('given') else ', '.join(
                 name['nameParts'][None]),
             termsOfAddress=', ' + ''.join(name['nameParts'].get('termsOfAddress')) if name['nameParts'].get(
                 'termsOfAddress') else '',
             date=', ' + ''.join(name['nameParts'].get('date')) if name['nameParts'].get('date') else ''
-=======
-                family=''.join(name['nameParts'].get('family')) + ', ' if name['nameParts'].get('family') else '',
-                given=''.join(name['nameParts'].get('given')) if name['nameParts'].get('given') else ', '.join(
-                        name['nameParts'][None]),
-                termsOfAddress=', ' + ''.join(name['nameParts'].get('termsOfAddress')) if name['nameParts'].get(
-                    'termsOfAddress') else '',
-                date=', ' + ''.join(name['nameParts'].get('date')) if name['nameParts'].get('date') else ''
->>>>>>> 508e895b
         )
 
     @property
     def note(self):
         return [Note(note.text, note.attrib.get('type'), note.attrib.get('displayLabel'))
-<<<<<<< HEAD
                 for note in self.mods_xml.iterfind('./{0}note'.format(mods))]
 
     @property
     def physical_description_note(self):
         return [note.text for note in self.mods_xml.findall(
             './{0}physicalDescription/{0}note'.format(mods))]
-=======
-                for note in self.iterfind('./{0}note'.format(mods))]
-
-    @property
-    def physical_description_note(self):
-        return [note.text for note in self.findall(
-                './{0}physicalDescription/{0}note'.format(mods))]
->>>>>>> 508e895b
 
     @property
     def publication_place(self):
         """Probably not exactly what you want, treats each pub place as disctinct,
         even if just a code."""
         return [PublicationPlace(term.text, term.attrib.get('type'))
-<<<<<<< HEAD
                 for place in self.mods_xml.findall('./{0}originInfo/{0}place'.format(mods))
-=======
-                for place in self.findall('./{0}originInfo/{0}place'.format(mods))
->>>>>>> 508e895b
                 for term in place.iterchildren()]
 
     @property
@@ -732,24 +507,14 @@
         :return: A list of dicts containing element texts indexed by name
             attribute
         """
-<<<<<<< HEAD
         return [{term.attrib.get('type'): term.text for term in place.iterchildren()}
                 for place in self.mods_xml.findall(
                 './{0}originInfo/{0}place'.format(mods))]
-=======
-        return [{ term.attrib.get('type'): term.text for term in place.iterchildren() }
-                for place in self.findall(
-                    './{0}originInfo/{0}place'.format(mods))]
->>>>>>> 508e895b
 
     @property
     def publisher(self):
         return [publisher.text for publisher in
-<<<<<<< HEAD
                 self.mods_xml.findall('./{0}originInfo/{0}publisher'.format(mods))]
-=======
-                self.findall('./{0}originInfo/{0}publisher'.format(mods))]
->>>>>>> 508e895b
 
         # @property
         # def rights(self):
@@ -817,7 +582,6 @@
         #         return None
 
 
-<<<<<<< HEAD
 class OAIRecord(Record):
 
     def __init__(self):
@@ -828,8 +592,6 @@
         pass
 
 
-=======
->>>>>>> 508e895b
 def parse_xml(xml):
     """
     Take the argument to a new instance of Record, and try to parse it as a file.
@@ -838,13 +600,8 @@
     also handle the case where some bad XML or something gets passed and
     etree.fromstring(xml) throws an Exception to provide a good error message
     to users rather than whatever lxml uses.
-<<<<<<< HEAD
-    :param xml: 
-    :return: 
-=======
     :param xml:
     :return:
->>>>>>> 508e895b
     """
     try:
         return etree.parse(xml).getroot()
@@ -861,11 +618,7 @@
 # class Record(etree.ElementBase):
 #
 #     def _init(self):
-<<<<<<< HEAD
 #         super(etree.ElementBase, self).__init__()
-=======
-#         super(Record, self)._init()
->>>>>>> 508e895b
 #
 #     def abstract(self, elem=None):
 #         """
