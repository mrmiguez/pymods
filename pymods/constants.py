--- conflicted
+++ resolved
@@ -1,19 +1,10 @@
 NAMESPACES = {
-<<<<<<< HEAD
-               'oai_dc': '{http://www.openarchives.org/OAI/2.0/oai_dc/}',
-               'dc': '{http://purl.org/dc/elements/1.1/}',
-               'mods': '{http://www.loc.gov/mods/v3}',
-               'dcterms': '{http://purl.org/dc/terms}',
-               'xlink': '{http://www.w3.org/1999/xlink}',
-               'repox': '{http://repox.ist.utl.pt}' }
-=======
               'oai_dc': '{http://www.openarchives.org/OAI/2.0/oai_dc/}',
               'dc': '{http://purl.org/dc/elements/1.1/}',
               'mods': '{http://www.loc.gov/mods/v3}',
               'dcterms': '{http://purl.org/dc/terms}',
               'xlink': '{http://www.w3.org/1999/xlink}',
               'repox': '{http://repox.ist.utl.pt}'}
->>>>>>> 508e895b
 
 DATE_FIELDS = {'{0}dateIssued'.format(NAMESPACES['mods']),
                '{0}dateCreated'.format(NAMESPACES['mods']),
